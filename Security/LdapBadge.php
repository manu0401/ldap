<?php

/*
 * This file is part of the Symfony package.
 *
 * (c) Fabien Potencier <fabien@symfony.com>
 *
 * For the full copyright and license information, please view the LICENSE
 * file that was distributed with this source code.
 */

namespace Symfony\Component\Ldap\Security;

use Symfony\Component\Security\Http\Authenticator\Passport\Badge\BadgeInterface;

/**
 * A badge indicating that the credentials should be checked using LDAP.
 *
 * This badge must be used together with PasswordCredentials.
 *
 * @author Wouter de Jong <wouter@wouterj.nl>
 *
 * @final
 */
class LdapBadge implements BadgeInterface
{
    private bool $resolved = false;
    private string $ldapServiceId;
    private string $dnString;
    private string $searchDn;
    private string $searchPassword;
    private ?string $queryString;

<<<<<<< HEAD
    public function __construct(string $ldapServiceId, string $dnString = '{user_identifier}', string $searchDn = '', string $searchPassword = '', string $queryString = null)
=======
    public function __construct(string $ldapServiceId, string $dnString = '{username}', string $searchDn = '', string $searchPassword = '', ?string $queryString = null)
>>>>>>> b6ddb175
    {
        $this->ldapServiceId = $ldapServiceId;
        $dnString = str_replace('{username}', '{user_identifier}', $dnString, $replaceCount);
        if ($replaceCount > 0) {
            trigger_deprecation('symfony/ldap', '6.2', 'Using "{username}" parameter in LDAP configuration is deprecated, consider using "{user_identifier}" instead.');
        }
        $this->dnString = $dnString;
        $this->searchDn = $searchDn;
        $this->searchPassword = $searchPassword;
        $queryString = str_replace('{username}', '{user_identifier}', $queryString ?? '', $replaceCount);
        if ($replaceCount > 0) {
            trigger_deprecation('symfony/ldap', '6.2', 'Using "{username}" parameter in LDAP configuration is deprecated, consider using "{user_identifier}" instead.');
        }
        $this->queryString = $queryString;
    }

    public function getLdapServiceId(): string
    {
        return $this->ldapServiceId;
    }

    public function getDnString(): string
    {
        return $this->dnString;
    }

    public function getSearchDn(): string
    {
        return $this->searchDn;
    }

    public function getSearchPassword(): string
    {
        return $this->searchPassword;
    }

    public function getQueryString(): ?string
    {
        return $this->queryString;
    }

    public function markResolved(): void
    {
        $this->resolved = true;
    }

    public function isResolved(): bool
    {
        return $this->resolved;
    }
}<|MERGE_RESOLUTION|>--- conflicted
+++ resolved
@@ -31,11 +31,7 @@
     private string $searchPassword;
     private ?string $queryString;
 
-<<<<<<< HEAD
-    public function __construct(string $ldapServiceId, string $dnString = '{user_identifier}', string $searchDn = '', string $searchPassword = '', string $queryString = null)
-=======
-    public function __construct(string $ldapServiceId, string $dnString = '{username}', string $searchDn = '', string $searchPassword = '', ?string $queryString = null)
->>>>>>> b6ddb175
+    public function __construct(string $ldapServiceId, string $dnString = '{user_identifier}', string $searchDn = '', string $searchPassword = '', ?string $queryString = null)
     {
         $this->ldapServiceId = $ldapServiceId;
         $dnString = str_replace('{username}', '{user_identifier}', $dnString, $replaceCount);
