<?php

/*
 * This file is part of the Symfony package.
 *
 * (c) Fabien Potencier <fabien@symfony.com>
 *
 * For the full copyright and license information, please view the LICENSE
 * file that was distributed with this source code.
 */

namespace Symfony\Component\Ldap\Adapter\ExtLdap;

use LDAP\Connection as LDAPConnection;
use Symfony\Component\Ldap\Adapter\AbstractConnection;
use Symfony\Component\Ldap\Exception\AlreadyExistsException;
use Symfony\Component\Ldap\Exception\ConnectionException;
use Symfony\Component\Ldap\Exception\ConnectionTimeoutException;
use Symfony\Component\Ldap\Exception\InvalidCredentialsException;
use Symfony\Component\Ldap\Exception\LdapException;
use Symfony\Component\OptionsResolver\Options;
use Symfony\Component\OptionsResolver\OptionsResolver;

/**
 * @author Charles Sarrazin <charles@sarraz.in>
 */
class Connection extends AbstractConnection
{
    private const LDAP_INVALID_CREDENTIALS = 0x31;
    private const LDAP_TIMEOUT = 0x55;
    private const LDAP_ALREADY_EXISTS = 0x44;
    private const PRECONNECT_OPTIONS = [
        ConnectionOptions::DEBUG_LEVEL,
        ConnectionOptions::X_TLS_CACERTDIR,
        ConnectionOptions::X_TLS_CACERTFILE,
        ConnectionOptions::X_TLS_REQUIRE_CERT,
    ];

    private bool $bound = false;

    /** @var resource|LDAPConnection */
    private $connection;

    public function __sleep(): array
    {
        throw new \BadMethodCallException('Cannot serialize '.__CLASS__);
    }

    public function __wakeup()
    {
        throw new \BadMethodCallException('Cannot unserialize '.__CLASS__);
    }

    public function __destruct()
    {
        $this->disconnect();
    }

    public function isBound(): bool
    {
        return $this->bound;
    }

    /**
     * @param string $password WARNING: When the LDAP server allows unauthenticated binds, a blank $password will always be valid
     *
     * @return void
     */
<<<<<<< HEAD
    public function bind(string $dn = null, #[\SensitiveParameter] string $password = null)
=======
    public function bind(?string $dn = null, ?string $password = null)
>>>>>>> b6ddb175
    {
        if (!$this->connection) {
            $this->connect();
        }

        if (false === @ldap_bind($this->connection, $dn, $password)) {
            $error = ldap_error($this->connection);
            switch (ldap_errno($this->connection)) {
                case self::LDAP_INVALID_CREDENTIALS:
                    throw new InvalidCredentialsException($error);
                case self::LDAP_TIMEOUT:
                    throw new ConnectionTimeoutException($error);
                case self::LDAP_ALREADY_EXISTS:
                    throw new AlreadyExistsException($error);
            }
            throw new ConnectionException($error);
        }

        $this->bound = true;
    }

    /**
     * @return resource|LDAPConnection
     *
     * @internal
     */
    public function getResource()
    {
        return $this->connection;
    }

    /**
     * @return void
     */
    public function setOption(string $name, array|string|int|bool $value)
    {
        if (!@ldap_set_option($this->connection, ConnectionOptions::getOption($name), $value)) {
            throw new LdapException(sprintf('Could not set value "%s" for option "%s".', $value, $name));
        }
    }

    /**
     * @return array|string|int|null
     */
    public function getOption(string $name)
    {
        if (!@ldap_get_option($this->connection, ConnectionOptions::getOption($name), $ret)) {
            throw new LdapException(sprintf('Could not retrieve value for option "%s".', $name));
        }

        return $ret;
    }

    /**
     * @return void
     */
    protected function configureOptions(OptionsResolver $resolver)
    {
        parent::configureOptions($resolver);

        $resolver->setDefault('debug', false);
        $resolver->setAllowedTypes('debug', 'bool');
        $resolver->setDefault('referrals', false);
        $resolver->setAllowedTypes('referrals', 'bool');
        $resolver->setDefault('options', function (OptionsResolver $options, Options $parent) {
            $options->setDefined(array_map('strtolower', array_keys((new \ReflectionClass(ConnectionOptions::class))->getConstants())));

            if (true === $parent['debug']) {
                $options->setDefault('debug_level', 7);
            }

            if (!isset($parent['network_timeout'])) {
                $options->setDefault('network_timeout', \ini_get('default_socket_timeout'));
            }

            $options->setDefaults([
                'protocol_version' => $parent['version'],
                'referrals' => $parent['referrals'],
            ]);
        });
    }

    private function connect(): void
    {
        if ($this->connection) {
            return;
        }

        foreach ($this->config['options'] as $name => $value) {
            if (\in_array(ConnectionOptions::getOption($name), self::PRECONNECT_OPTIONS, true)) {
                $this->setOption($name, $value);
            }
        }

        if (false === $connection = ldap_connect($this->config['connection_string'])) {
            throw new LdapException('Invalid connection string: '.$this->config['connection_string']);
        } else {
            $this->connection = $connection;
        }

        foreach ($this->config['options'] as $name => $value) {
            if (!\in_array(ConnectionOptions::getOption($name), self::PRECONNECT_OPTIONS, true)) {
                $this->setOption($name, $value);
            }
        }

        if ('tls' === $this->config['encryption'] && false === @ldap_start_tls($this->connection)) {
            throw new LdapException('Could not initiate TLS connection: '.ldap_error($this->connection));
        }
    }

    private function disconnect(): void
    {
        if ($this->connection) {
            ldap_unbind($this->connection);
        }

        $this->connection = null;
        $this->bound = false;
    }
}<|MERGE_RESOLUTION|>--- conflicted
+++ resolved
@@ -66,11 +66,7 @@
      *
      * @return void
      */
-<<<<<<< HEAD
-    public function bind(string $dn = null, #[\SensitiveParameter] string $password = null)
-=======
-    public function bind(?string $dn = null, ?string $password = null)
->>>>>>> b6ddb175
+    public function bind(?string $dn = null, #[\SensitiveParameter] ?string $password = null)
     {
         if (!$this->connection) {
             $this->connect();
