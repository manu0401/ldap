<?php

/*
 * This file is part of the Symfony package.
 *
 * (c) Fabien Potencier <fabien@symfony.com>
 *
 * For the full copyright and license information, please view the LICENSE
 * file that was distributed with this source code.
 */

namespace Symfony\Component\Ldap\Tests;

use PHPUnit\Framework\MockObject\MockObject;
use PHPUnit\Framework\TestCase;
use Symfony\Component\Ldap\Adapter\AdapterInterface;
use Symfony\Component\Ldap\Adapter\ConnectionInterface;
use Symfony\Component\Ldap\Adapter\QueryInterface;
use Symfony\Component\Ldap\Exception\DriverNotFoundException;
use Symfony\Component\Ldap\Ldap;

class LdapTest extends TestCase
{
    /** @var MockObject */
    private $adapter;

    /** @var Ldap */
    private $ldap;

    protected function setUp(): void
    {
        $this->adapter = $this->getMockBuilder(AdapterInterface::class)->getMock();
        $this->ldap = new Ldap($this->adapter);
    }

    public function testLdapBind()
    {
        $connection = $this->getMockBuilder(ConnectionInterface::class)->getMock();
        $connection
            ->expects($this->once())
            ->method('bind')
            ->with('foo', 'bar')
        ;
        $this->adapter
            ->expects($this->once())
            ->method('getConnection')
            ->willReturn($connection)
        ;
        $this->ldap->bind('foo', 'bar');
    }

    public function testLdapEscape()
    {
        $this->adapter
            ->expects($this->once())
            ->method('escape')
<<<<<<< HEAD
            ->with('foo', 'bar', 0)
=======
            ->with('foo', 'bar', 'baz')
            ->willReturn('');
>>>>>>> bbd6772e
        ;
        $this->ldap->escape('foo', 'bar', 0);
    }

    public function testLdapQuery()
    {
        $this->adapter
            ->expects($this->once())
            ->method('createQuery')
            ->with('foo', 'bar', ['baz'])
            ->willReturn($this->createMock(QueryInterface::class))
        ;
        $this->ldap->query('foo', 'bar', ['baz']);
    }

    /**
     * @requires extension ldap
     */
    public function testLdapCreate()
    {
        $ldap = Ldap::create('ext_ldap');
        $this->assertInstanceOf(Ldap::class, $ldap);
    }

    public function testCreateWithInvalidAdapterName()
    {
        $this->expectException(DriverNotFoundException::class);
        Ldap::create('foo');
    }
}<|MERGE_RESOLUTION|>--- conflicted
+++ resolved
@@ -54,12 +54,8 @@
         $this->adapter
             ->expects($this->once())
             ->method('escape')
-<<<<<<< HEAD
             ->with('foo', 'bar', 0)
-=======
-            ->with('foo', 'bar', 'baz')
             ->willReturn('');
->>>>>>> bbd6772e
         ;
         $this->ldap->escape('foo', 'bar', 0);
     }
